--- conflicted
+++ resolved
@@ -532,19 +532,7 @@
 				<useDefaultCommand>true</useDefaultCommand>
 				<runAllBuilders>true</runAllBuilders>
 			</target>
-<<<<<<< HEAD
-			<target name="testSimilarity3.run" path="build/gtsam_unstable/geometry/tests" targetID="org.eclipse.cdt.build.MakeTargetBuilder">
-				<buildCommand>make</buildCommand>
-				<buildArguments>-j4</buildArguments>
-				<buildTarget>testSimilarity3.run</buildTarget>
-				<stopOnError>true</stopOnError>
-				<useDefaultCommand>true</useDefaultCommand>
-				<runAllBuilders>true</runAllBuilders>
-			</target>
-			<target name="check" path="build/base" targetID="org.eclipse.cdt.build.MakeTargetBuilder">
-=======
 			<target name="testLieConfig.run" path="nonlinear" targetID="org.eclipse.cdt.build.MakeTargetBuilder">
->>>>>>> f2fabc18
 				<buildCommand>make</buildCommand>
 				<buildArguments>-j2</buildArguments>
 				<buildTarget>testLieConfig.run</buildTarget>

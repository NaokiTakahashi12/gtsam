/* ----------------------------------------------------------------------------

 * GTSAM Copyright 2010, Georgia Tech Research Corporation, 
 * Atlanta, Georgia 30332-0415
 * All Rights Reserved
 * Authors: Frank Dellaert, et al. (see THANKS for the full author list)

 * See LICENSE for the license information

 * -------------------------------1------------------------------------------- */

/**
 * @file testExpression.cpp
 * @date September 18, 2014
 * @author Frank Dellaert
 * @author Paul Furgale
 * @brief unit tests for Block Automatic Differentiation
 */

#include <gtsam/geometry/PinholeCamera.h>
#include <gtsam/geometry/Cal3_S2.h>
#include <gtsam_unstable/nonlinear/Expression.h>
#include <gtsam/base/Testable.h>
#include <gtsam/base/LieScalar.h>
#include <gtsam/base/ChartValue.h>

#include <CppUnitLite/TestHarness.h>

#include <boost/assign/list_of.hpp>
using boost::assign::list_of;
using boost::assign::map_list_of;

using namespace std;
using namespace gtsam;

/* ************************************************************************* */
template<class CAL>
Point2 uncalibrate(const CAL& K, const Point2& p,
    boost::optional<Matrix25&> Dcal, boost::optional<Matrix2&> Dp) {
  return K.uncalibrate(p, Dcal, Dp);
}

static const Rot3 someR = Rot3::RzRyRx(1, 2, 3);

/* ************************************************************************* */
// Constant
TEST(Expression, constant) {
  Expression<Rot3> R(someR);
  Values values;
  JacobianMap actualMap;
  Rot3 actual = R.value(values, actualMap);
  EXPECT(assert_equal(someR, actual));
  JacobianMap expected;
  EXPECT(actualMap == expected);
  EXPECT_LONGS_EQUAL(0, R.traceSize())
}

/* ************************************************************************* */
// Leaf
TEST(Expression, Leaf) {
  Expression<Rot3> R(100);
  Values values;
  values.insert(100, someR);

  JacobianMap expected;
  Matrix H = eye(3);
  expected.insert(make_pair(100, H.block(0, 0, 3, 3)));

  JacobianMap actualMap2;
  actualMap2.insert(make_pair(100, H.block(0, 0, 3, 3)));
  Rot3 actual2 = R.reverse(values, actualMap2);
  EXPECT(assert_equal(someR, actual2));
  EXPECT(actualMap2 == expected);
}

/* ************************************************************************* */
// Many Leaves
TEST(Expression, Leaves) {
  Values values;
  Point3 somePoint(1, 2, 3);
  values.insert(Symbol('p', 10), somePoint);
  std::vector<Expression<Point3> > points = createUnknowns<Point3>(10, 'p', 1);
  EXPECT(assert_equal(somePoint,points.back().value(values)));
}

/* ************************************************************************* */
// Chart Values
TEST(Expression, ChartValue_Leaf) {
  typedef ChartValue<Vector3> MyVector3;
  Values values;
  Vector3 someVector; someVector << 1.0, 2.0, 3.0;
  MyVector3 myVector(someVector);
  values.insert(Symbol('v', 10), myVector);
  Expression<MyVector3> leaf('v', 10);

  MyVector3 value = leaf.value(values);
  EXPECT(assert_equal(value,myVector));

  JacobianMap expected;
  Matrix Hexpected = eye(3);
  expected.insert(make_pair(Symbol('v', 10), Hexpected.block(0, 0, 3, 3)));

  JacobianMap computedMap;
  Matrix Hcomputed = zeros(3,3);
  computedMap.insert(make_pair(Symbol('v', 10), Hcomputed.block(0, 0, 3, 3)));

  value = leaf.reverse(values,computedMap);
  EXPECT(assert_equal(value,myVector));
  EXPECT(computedMap == expected);
}

/* ************************************************************************* */
// Chart Values
TEST(Expression, ChartValue_origin) {
  typedef ChartValue<Pose3> MyPose3;
  Values values;
  MyPose3 myPose((Pose3(Rot3::quaternion(.25,.25,.25,.25),Point3(1.0,2.0,3.0))));
  values.insert(100, myPose);
  Expression<MyPose3 > leaf(100);

  // would like to use a nullary expression for the method ChartValue<>::origin(), but it does not compile...
  Expression<Pose3> poseExpression(&chart_origin<Pose3>, leaf);

  size_t expectedTraceSize = 6*8+ 6*6*8;
  EXPECT_LONGS_EQUAL(expectedTraceSize, poseExpression.traceSize());

  Pose3 p = poseExpression.value(values);
  EXPECT(assert_equal(p,poseChart.origin()));

  JacobianMap expected;
  Matrix Hexpected = eye(6);
  expected.insert(make_pair(100, Hexpected.block(0, 0, 6, 6)));

  JacobianMap computedMap;
  Matrix Hcomputed = zeros(6,6);
  computedMap.insert(make_pair(100, Hcomputed.block(0, 0, 6, 6)));

<<<<<<< HEAD
  // if the key is not found in the Jacobian map, this segfaults
  Pose3 pose = poseExpression.value(values,computedMap);
  EXPECT(assert_equal(pose,poseChart.origin()));
=======
  Pose3 pose = poseExpression.reverse(values,computedMap);
  EXPECT(assert_equal(pose,myPose.origin()));
>>>>>>> bb5ffaf3
  EXPECT(computedMap == expected);
}

/* ************************************************************************* */

//TEST(Expression, NullaryMethod) {
//  Expression<Point3> p(67);
//  Expression<LieScalar> norm(p, &Point3::norm);
//  Values values;
//  values.insert(67,Point3(3,4,5));
//  Augmented<LieScalar> a = norm.augmented(values);
//  EXPECT(a.value() == sqrt(50));
//  JacobianMap expected;
//  expected[67] = (Matrix(1,3) << 3/sqrt(50),4/sqrt(50),5/sqrt(50));
//  EXPECT(assert_equal(expected.at(67),a.jacobians().at(67)));
//}
/* ************************************************************************* */
// Binary(Leaf,Leaf)
namespace binary {
// Create leaves
Expression<Pose3> x(1);
Expression<Point3> p(2);
Expression<Point3> p_cam(x, &Pose3::transform_to, p);
}
/* ************************************************************************* */
// keys
TEST(Expression, BinaryKeys) {
  set<Key> expected = list_of(1)(2);
  EXPECT(expected == binary::p_cam.keys());
}
/* ************************************************************************* */
// dimensions
TEST(Expression, BinaryDimensions) {
  map<Key, size_t> actual, expected = map_list_of<Key, size_t>(1, 6)(2, 3);
  binary::p_cam.dims(actual);
  EXPECT(actual==expected);
}
/* ************************************************************************* */
// dimensions
TEST(Expression, BinaryTraceSize) {
  typedef BinaryExpression<Point3, Pose3, Point3> Binary;
  size_t expectedTraceSize = sizeof(Binary::Record);
  EXPECT_LONGS_EQUAL(expectedTraceSize, binary::p_cam.traceSize());
}
/* ************************************************************************* */
// Binary(Leaf,Unary(Binary(Leaf,Leaf)))
namespace tree {
using namespace binary;
// Create leaves
Expression<Cal3_S2> K(3);

// Create expression tree
Expression<Point2> projection(PinholeCamera<Cal3_S2>::project_to_camera, p_cam);
Expression<Point2> uv_hat(uncalibrate<Cal3_S2>, K, projection);
}
/* ************************************************************************* */
// keys
TEST(Expression, TreeKeys) {
  set<Key> expected = list_of(1)(2)(3);
  EXPECT(expected == tree::uv_hat.keys());
}
/* ************************************************************************* */
// dimensions
TEST(Expression, TreeDimensions) {
  map<Key, size_t> actual, expected = map_list_of<Key, size_t>(1, 6)(2, 3)(3,
      5);
  tree::uv_hat.dims(actual);
  EXPECT(actual==expected);
}
/* ************************************************************************* */
// TraceSize
TEST(Expression, TreeTraceSize) {
  typedef UnaryExpression<Point2, Point3> Unary;
  typedef BinaryExpression<Point3, Pose3, Point3> Binary1;
  typedef BinaryExpression<Point2, Point2, Cal3_S2> Binary2;
  size_t expectedTraceSize = sizeof(Unary::Record) + sizeof(Binary1::Record)
      + sizeof(Binary2::Record);
  EXPECT_LONGS_EQUAL(expectedTraceSize, tree::uv_hat.traceSize());
}
/* ************************************************************************* */

TEST(Expression, compose1) {

  // Create expression
  Expression<Rot3> R1(1), R2(2);
  Expression<Rot3> R3 = R1 * R2;

  // Check keys
  set<Key> expected = list_of(1)(2);
  EXPECT(expected == R3.keys());
}

/* ************************************************************************* */
// Test compose with arguments referring to the same rotation
TEST(Expression, compose2) {

  // Create expression
  Expression<Rot3> R1(1), R2(1);
  Expression<Rot3> R3 = R1 * R2;

  // Check keys
  set<Key> expected = list_of(1);
  EXPECT(expected == R3.keys());
}

/* ************************************************************************* */
// Test compose with one arguments referring to constant rotation
TEST(Expression, compose3) {

  // Create expression
  Expression<Rot3> R1(Rot3::identity()), R2(3);
  Expression<Rot3> R3 = R1 * R2;

  // Check keys
  set<Key> expected = list_of(3);
  EXPECT(expected == R3.keys());
}

/* ************************************************************************* */
// Test with ternary function
Rot3 composeThree(const Rot3& R1, const Rot3& R2, const Rot3& R3,
    boost::optional<Matrix3&> H1, boost::optional<Matrix3&> H2,
    boost::optional<Matrix3&> H3) {
  // return dummy derivatives (not correct, but that's ok for testing here)
  if (H1)
    *H1 = eye(3);
  if (H2)
    *H2 = eye(3);
  if (H3)
    *H3 = eye(3);
  return R1 * (R2 * R3);
}

TEST(Expression, ternary) {

  // Create expression
  Expression<Rot3> A(1), B(2), C(3);
  Expression<Rot3> ABC(composeThree, A, B, C);

  // Check keys
  set<Key> expected = list_of(1)(2)(3);
  EXPECT(expected == ABC.keys());
}

/* ************************************************************************* */
int main() {
  TestResult tr;
  return TestRegistry::runAllTests(tr);
}
/* ************************************************************************* */
<|MERGE_RESOLUTION|>--- conflicted
+++ resolved
@@ -135,14 +135,9 @@
   Matrix Hcomputed = zeros(6,6);
   computedMap.insert(make_pair(100, Hcomputed.block(0, 0, 6, 6)));
 
-<<<<<<< HEAD
   // if the key is not found in the Jacobian map, this segfaults
-  Pose3 pose = poseExpression.value(values,computedMap);
-  EXPECT(assert_equal(pose,poseChart.origin()));
-=======
   Pose3 pose = poseExpression.reverse(values,computedMap);
   EXPECT(assert_equal(pose,myPose.origin()));
->>>>>>> bb5ffaf3
   EXPECT(computedMap == expected);
 }
 

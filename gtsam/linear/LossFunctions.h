--- conflicted
+++ resolved
@@ -76,19 +76,11 @@
    * an L1 penalty, etc.
    *
    * TODO(mikebosse): When the loss function has as input the norm of the
-<<<<<<< HEAD
-   * residual vector, then it prevents implementations of asymmeric loss
-   * functions. It would be better for this function to accept the vector and
-   * internally call the norm if necessary.
-   */
-  virtual double loss(double error) const { return 0; };
-=======
    * error vector, then it prevents implementations of asymmeric loss
    * functions. It would be better for this function to accept the vector and
    * internally call the norm if necessary.
    */
   virtual double loss(double distance) const { return 0; };
->>>>>>> c57b115a
 
   /*
    * This method is responsible for returning the weight function for a given
@@ -131,28 +123,17 @@
   }
 };
 
-<<<<<<< HEAD
-/// Null class is the L2 norm and not robust; equivalent to a Gaussian noise model with no loss function.
-=======
 /// Null class should behave as Gaussian
->>>>>>> c57b115a
 class GTSAM_EXPORT Null : public Base {
  public:
   typedef boost::shared_ptr<Null> shared_ptr;
 
   Null(const ReweightScheme reweight = Block) : Base(reweight) {}
   ~Null() {}
-<<<<<<< HEAD
-  double weight(double /*error*/) const { return 1.0; }
-  double loss(double error) const { return 0.5 * error * error; }
-  void print(const std::string &s) const;
-  bool equals(const Base & /*expected*/, double /*tol*/) const { return true; }
-=======
   double weight(double /*error*/) const override { return 1.0; }
   double loss(double distance) const override { return 0.5 * distance * distance; }
   void print(const std::string &s) const override;
   bool equals(const Base & /*expected*/, double /*tol*/) const override { return true; }
->>>>>>> c57b115a
   static shared_ptr Create();
 
  private:
@@ -173,13 +154,8 @@
   typedef boost::shared_ptr<Fair> shared_ptr;
 
   Fair(double c = 1.3998, const ReweightScheme reweight = Block);
-<<<<<<< HEAD
-  double weight(double error) const override;
-  double loss(double error) const override;
-=======
-  double weight(double distance) const override;
-  double loss(double distance) const override;
->>>>>>> c57b115a
+  double weight(double distance) const override;
+  double loss(double distance) const override;
   void print(const std::string &s) const override;
   bool equals(const Base &expected, double tol = 1e-8) const override;
   static shared_ptr Create(double c, const ReweightScheme reweight = Block);
@@ -203,13 +179,8 @@
   typedef boost::shared_ptr<Huber> shared_ptr;
 
   Huber(double k = 1.345, const ReweightScheme reweight = Block);
-<<<<<<< HEAD
-  double weight(double error) const override;
-  double loss(double error) const override;
-=======
-  double weight(double distance) const override;
-  double loss(double distance) const override;
->>>>>>> c57b115a
+  double weight(double distance) const override;
+  double loss(double distance) const override;
   void print(const std::string &s) const override;
   bool equals(const Base &expected, double tol = 1e-8) const override;
   static shared_ptr Create(double k, const ReweightScheme reweight = Block);
@@ -238,13 +209,8 @@
   typedef boost::shared_ptr<Cauchy> shared_ptr;
 
   Cauchy(double k = 0.1, const ReweightScheme reweight = Block);
-<<<<<<< HEAD
-  double weight(double error) const override;
-  double loss(double error) const override;
-=======
-  double weight(double distance) const override;
-  double loss(double distance) const override;
->>>>>>> c57b115a
+  double weight(double distance) const override;
+  double loss(double distance) const override;
   void print(const std::string &s) const override;
   bool equals(const Base &expected, double tol = 1e-8) const override;
   static shared_ptr Create(double k, const ReweightScheme reweight = Block);
@@ -268,13 +234,8 @@
   typedef boost::shared_ptr<Tukey> shared_ptr;
 
   Tukey(double c = 4.6851, const ReweightScheme reweight = Block);
-<<<<<<< HEAD
-  double weight(double error) const override;
-  double loss(double error) const override;
-=======
-  double weight(double distance) const override;
-  double loss(double distance) const override;
->>>>>>> c57b115a
+  double weight(double distance) const override;
+  double loss(double distance) const override;
   void print(const std::string &s) const override;
   bool equals(const Base &expected, double tol = 1e-8) const override;
   static shared_ptr Create(double k, const ReweightScheme reweight = Block);
@@ -298,13 +259,8 @@
   typedef boost::shared_ptr<Welsch> shared_ptr;
 
   Welsch(double c = 2.9846, const ReweightScheme reweight = Block);
-<<<<<<< HEAD
-  double weight(double error) const override;
-  double loss(double error) const override;
-=======
-  double weight(double distance) const override;
-  double loss(double distance) const override;
->>>>>>> c57b115a
+  double weight(double distance) const override;
+  double loss(double distance) const override;
   void print(const std::string &s) const override;
   bool equals(const Base &expected, double tol = 1e-8) const override;
   static shared_ptr Create(double k, const ReweightScheme reweight = Block);
@@ -331,13 +287,8 @@
 
   GemanMcClure(double c = 1.0, const ReweightScheme reweight = Block);
   ~GemanMcClure() {}
-<<<<<<< HEAD
-  double weight(double error) const override;
-  double loss(double error) const override;
-=======
-  double weight(double distance) const override;
-  double loss(double distance) const override;
->>>>>>> c57b115a
+  double weight(double distance) const override;
+  double loss(double distance) const override;
   void print(const std::string &s) const override;
   bool equals(const Base &expected, double tol = 1e-8) const override;
   static shared_ptr Create(double k, const ReweightScheme reweight = Block);
@@ -366,13 +317,8 @@
 
   DCS(double c = 1.0, const ReweightScheme reweight = Block);
   ~DCS() {}
-<<<<<<< HEAD
-  double weight(double error) const override;
-  double loss(double error) const override;
-=======
-  double weight(double distance) const override;
-  double loss(double distance) const override;
->>>>>>> c57b115a
+  double weight(double distance) const override;
+  double loss(double distance) const override;
   void print(const std::string &s) const override;
   bool equals(const Base &expected, double tol = 1e-8) const override;
   static shared_ptr Create(double k, const ReweightScheme reweight = Block);
@@ -404,13 +350,8 @@
   typedef boost::shared_ptr<L2WithDeadZone> shared_ptr;
 
   L2WithDeadZone(double k = 1.0, const ReweightScheme reweight = Block);
-<<<<<<< HEAD
-  double weight(double error) const override;
-  double loss(double error) const override;
-=======
-  double weight(double distance) const override;
-  double loss(double distance) const override;
->>>>>>> c57b115a
+  double weight(double distance) const override;
+  double loss(double distance) const override;
   void print(const std::string &s) const override;
   bool equals(const Base &expected, double tol = 1e-8) const override;
   static shared_ptr Create(double k, const ReweightScheme reweight = Block);

--- conflicted
+++ resolved
@@ -94,8 +94,6 @@
     iterate();
     tictoc_finishedIteration();
 
-<<<<<<< HEAD
-=======
     // Update newError for either printouts or conditional-end checks:
     newError = error();
 
@@ -103,7 +101,6 @@
     if (params.iterationHook)
       params.iterationHook(iterations(), currentError, newError);
 
->>>>>>> c957478d
     // Maybe show output
     if (params.verbosity >= NonlinearOptimizerParams::VALUES)
       values().print("newValues");

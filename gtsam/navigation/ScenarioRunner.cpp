--- conflicted
+++ resolved
@@ -16,11 +16,8 @@
  */
 
 #include <gtsam/navigation/ScenarioRunner.h>
-<<<<<<< HEAD
-=======
 #include <gtsam/base/timing.h>
 
->>>>>>> ac544eab
 #include <cmath>
 
 using namespace std;
@@ -56,15 +53,10 @@
   return pim.predict(state_i, estimatedBias);
 }
 
-<<<<<<< HEAD
 Matrix9 ScenarioRunner::estimateCovariance(double T, size_t N,
                                            const Bias& estimatedBias) const {
-=======
-Matrix6 ScenarioRunner::estimatePoseCovariance(
-    double T, size_t N, const imuBias::ConstantBias& estimatedBias) const {
-  gttic_(estimatePoseCovariance);
+  gttic_(estimateCovariance);
 
->>>>>>> ac544eab
   // Get predict prediction from ground truth measurements
   NavState prediction = predict(integrate(T));
 
